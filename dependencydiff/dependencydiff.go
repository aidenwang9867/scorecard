--- conflicted
+++ resolved
@@ -183,7 +183,6 @@
 		dCtx.results = append(dCtx.results, depCheckResult)
 	}
 	return nil
-<<<<<<< HEAD
 }
 
 func asPointer(s string) *string {
@@ -200,6 +199,4 @@
 		}
 	}
 	return false
-=======
->>>>>>> 7de97139
 }